--- conflicted
+++ resolved
@@ -7,10 +7,7 @@
 dependencies = [
     "fastapi>=0.115.11",
     "firebase-admin>=6.7.0",
-<<<<<<< HEAD
     "google>=3.0.0",
-=======
->>>>>>> 5d2b8966
     "google-genai>=1.7.0",
     "google-generativeai>=0.8.4",
     "pandas>=2.2.3",
