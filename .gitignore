--- conflicted
+++ resolved
@@ -8,11 +8,5 @@
 
 # Virtual environments
 .venv
-<<<<<<< HEAD
-.env"firebase_credential.json" 
 .env
-=======
-.env
-
->>>>>>> 5d2b8966
 serviceAccountKey.json